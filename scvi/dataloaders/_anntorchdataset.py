import logging
from typing import Dict, List, Union

import h5py
import numpy as np
import pandas as pd
from anndata._core.sparse_dataset import SparseDataset
from scipy.sparse import issparse
from torch.utils.data import Dataset

from scvi.data import AnnDataManager

logger = logging.getLogger(__name__)


class AnnTorchDataset(Dataset):
    """Extension of torch dataset to get tensors from anndata."""

    def __init__(
        self,
        adata_manager: AnnDataManager,
        getitem_tensors: Union[List[str], Dict[str, type]] = None,
    ):
        self.adata_manager = adata_manager
        self.is_backed = adata_manager.adata.isbacked
        self.attributes_and_types = None
        self.getitem_tensors = getitem_tensors
        self.setup_getitem()
        self.setup_data_attr()

    @property
    def registered_keys(self):
        """Returns the keys of the mappings in scvi data registry."""
        return self.adata_manager.data_registry.keys()

    def setup_data_attr(self):
        """
        Sets data attribute.

        Reduces number of times anndata needs to be accessed
        """
        self.data = {
            key: self.adata_manager.get_from_registry(key)
            for key, _ in self.attributes_and_types.items()
        }

    def setup_getitem(self):
        """
        Sets up the __getitem__ function used by Pytorch.

        By default, getitem will return every single item registered in the scvi data registry
        and will attempt to infer the correct type. np.float32 for continuous values, otherwise np.int64.

        If you want to specify which specific tensors to return you can pass in a List of keys from
        the scvi data registry. If you want to speficy specific tensors to return as well as their
        associated types, then you can pass in a dictionary with their type.

        Paramaters
        ----------
        getitem_tensors:
            Either a list of keys in the scvi data registry to return when getitem is called
            or a dictionary mapping keys to numpy types.

        Examples
        --------
        >>> sd = AnnTorchDataset(adata_manager)

        # following will only return the X and batch both by default as np.float32
        >>> sd.setup_getitem(getitem_tensors  = ['X,'batch'])

        # This will return X as an integer and batch as np.float32
        >>> sd.setup_getitem(getitem_tensors  = {'X':np.int64, 'batch':np.float32])
        """
        registered_keys = self.registered_keys
        getitem_tensors = self.getitem_tensors
        if isinstance(getitem_tensors, List):
            keys = getitem_tensors
            keys_to_type = {key: np.float32 for key in keys}
        elif isinstance(getitem_tensors, Dict):
            keys = getitem_tensors.keys()
            keys_to_type = getitem_tensors
        elif getitem_tensors is None:
            keys = registered_keys
            keys_to_type = {key: np.float32 for key in keys}
        else:
            raise ValueError(
                "getitem_tensors invalid type. Expected: List[str] or Dict[str, type] or None"
            )
        for key in keys:
            if key not in registered_keys:
                raise KeyError(f"{key} not in data_registry")

        self.attributes_and_types = keys_to_type

    def __getitem__(self, idx: List[int]) -> Dict[str, np.ndarray]:
        """Get tensors in dictionary from anndata at idx."""
        data_numpy = {}

        if self.is_backed and hasattr(idx, "shape"):
            # need to sort idxs for h5py datasets
            idx = idx[np.argsort(idx)]
        for key, dtype in self.attributes_and_types.items():
            cur_data = self.data[key]
            # for backed anndata
            if isinstance(cur_data, h5py.Dataset) or isinstance(
                cur_data, SparseDataset
            ):
                sliced_data = cur_data[idx]
                if issparse(cur_data):
                    sliced_data = sliced_data.toarray()
                sliced_data = sliced_data.astype(dtype)
            elif isinstance(cur_data, np.ndarray):
                sliced_data = cur_data[idx].astype(dtype)
            elif isinstance(cur_data, pd.DataFrame):
                sliced_data = cur_data.iloc[idx, :].to_numpy().astype(dtype)
            elif issparse(cur_data):
                sliced_data = cur_data[idx].toarray().astype(dtype)
            else:
<<<<<<< HEAD
                data_numpy[key] = data[idx].toarray().astype(dtype)
                if data_numpy[key].shape[0] == 1:
                    data_numpy[key] = data_numpy[key].ravel()
=======
                raise TypeError(f"{key} is not a supported type")
            data_numpy[key] = sliced_data
>>>>>>> 0c2e170d

        return data_numpy

    def get_data(self, scvi_data_key):
        tensors = self.__getitem__(idx=[i for i in range(self.__len__())])
        return tensors[scvi_data_key]

    def __len__(self):
        return self.adata_manager.adata.shape[0]<|MERGE_RESOLUTION|>--- conflicted
+++ resolved
@@ -116,14 +116,10 @@
             elif issparse(cur_data):
                 sliced_data = cur_data[idx].toarray().astype(dtype)
             else:
-<<<<<<< HEAD
-                data_numpy[key] = data[idx].toarray().astype(dtype)
-                if data_numpy[key].shape[0] == 1:
-                    data_numpy[key] = data_numpy[key].ravel()
-=======
                 raise TypeError(f"{key} is not a supported type")
             data_numpy[key] = sliced_data
->>>>>>> 0c2e170d
+            if data_numpy[key].shape[0] == 1:
+                data_numpy[key] = data_numpy[key].ravel()
 
         return data_numpy
 
